import logging

import numpy as np
<<<<<<< HEAD
import scipy.stats
from scipy.optimize import fmin, brentq, fminbound
=======
from scipy import stats
from scipy.optimize import fmin, fminbound
>>>>>>> 82573c77

LOGGER = logging.getLogger(__name__)

eps = np.finfo(np.float32).eps
<<<<<<< HEAD
=======

>>>>>>> 82573c77

class CopulaException(Exception):
    pass


class Copula(object):
    def __init__(self, cname):
        """Instantiates an instance of the copula object from a pandas dataframe
        :param cname: the choice of copulas, can be 'clayton','gumbel','frank','gaussian'
        """
        self.cname = cname

<<<<<<< HEAD
    def fit(self,U,V):
=======
    def fit(self, U, V):
>>>>>>> 82573c77
        """ Fit a copula object.
        """
        self.U = U
        self.V = V
        self.tau = stats.kendalltau(self.U, self.V)[0]
<<<<<<< HEAD
        self.theta = Copula.tau_to_theta(self.cname,self.tau)


    def get_params(self):
        return {'tau':self.tau,'theta':self.theta}

    def set_params(self,**kwargs):
        for key,value in kwargs.items():
            setattr(self,key,value)

    def get_generator(self):
        """Return the generator function.
        """
        if self.cname == 'clayton':
            def generator(theta, t):
                return 1.0/theta*(np.power(t,-theta)-1)
            return generator
        elif self.cname == 'frank':
            def generator(theta, t):
                a = (np.exp(-theta*t)-1)/(np.exp(-theta)-1)
                return -np.log(a)
            return generator
        elif self.cname == 'gumebl':
            def generator(theta, t):
                return np.power(-np.log(t),theta)
            return generator

=======
        self.theta = Copula.tau_to_theta(self.cname, self.tau)

    def get_params(self):
        return {'tau': self.tau, 'theta': self.theta}

    def set_params(self, **kwargs):
        for key, value in kwargs.items():
            setattr(self, key, value)

    def get_generator(self):
        """Return the generator function.
        """
        if self.cname == 'clayton':
            def generator(theta, t):
                return 1.0 / theta * (np.power(t, -theta) - 1)
            return generator
        elif self.cname == 'frank':
            def generator(theta, t):
                a = (np.exp(-theta * t) - 1) / (np.exp(-theta) - 1)
                return -np.log(a)
            return generator
        elif self.cname == 'gumbel':
            def generator(theta, t):
                return np.power(-np.log(t), theta)
            return generator

>>>>>>> 82573c77
    def get_pdf(self):
        """compute density function for given copula family
        """
        if self.cname == 'clayton':
            def pdf(U, V):
                if self.theta < 0:
                    raise ValueError("Theta cannot be than 0 for clayton")
                elif self.theta == 0:
                    return np.multiply(U, V)
                else:
                    a = (self.theta + 1) * np.power(np.multiply(U, V), -(self.theta + 1))
                    b = np.power(U, -self.theta) + np.power(V, -self.theta) - 1
                    c = -(2 * self.theta + 1) / self.theta
                    density = a * np.power(b, c)
                    return density
            return pdf

        elif self.cname == 'frank':
            def pdf(U, V):
                if self.theta < 0:
                    raise ValueError("Theta cannot be less than 0 for Frank")
                elif self.theta == 0:
                    return np.multiply(U, V)
                else:
                    num = self.theta * (1 - np.exp(-self.theta)) * np.exp(-self.theta * (U + V))
                    den = np.power(
                        (1.0 - np.exp(-self.theta)) -
                        (1.0 - np.exp(-self.theta * U) * (1.0 - np.exp(-self.theta * V))), 2)
                    return num / den
            return pdf

        elif self.cname == 'gumbel':
            def pdf(U, V):
                if self.theta < 1:
                    raise ValueError("Theta cannot be less than 1 for Gumbel")
                elif self.theta == 1:
                    return np.multiply(U, V)
                else:
                    cop = Copula('gumbel').fit(U, V)
<<<<<<< HEAD
                    cdf=cop.get_cdf()
=======
                    cdf = cop.get_cdf()
>>>>>>> 82573c77
                    a = np.power(np.multiply(U, V), -1)
                    tmp = np.power(-np.log(U), self.theta) + np.power(-np.log(V), self.theta)
                    b = np.power(tmp, -2 + 2.0 / self.theta)
                    c = np.power(np.multiply(np.log(U), np.log(V)), self.theta - 1)
                    d = 1 + (self.theta - 1) * np.power(tmp, -1.0 / self.theta)
                    return cdf(U, V) * a * b * c * d
            return pdf

        else:
            raise Exception('Unsupported distribution: ' + str(self.cname))

    def get_cdf(self):
        """Compute cdf function for given copula family
        """
        if self.cname == 'clayton':
            def cdf(U, V):
                if self.theta < 0:
                    raise ValueError("Theta cannot be than 0 for clayton")
                elif self.theta == 0:
                    return np.multiply(U, V)
                else:
                    cdfs = [
<<<<<<< HEAD
                        np.power(np.power(U[i], -self.theta) + np.power(V[i], -self.theta) - 1, -1.0 / self.theta)
=======
                        np.power(
                            np.power(U[i], -self.theta) + np.power(V[i], -self.theta) - 1,
                            -1.0 / self.theta
                        )
>>>>>>> 82573c77
                        if U[i] > 0 else 0 for i in range(len(U))
                    ]
                    return [max(x, 0) for x in cdfs]
            return cdf

        elif self.cname == 'frank':
            def cdf(U, V):
                if self.theta < 0:
                    raise ValueError("Theta cannot be less than 0 for Frank")
                elif self.theta == 0:
                    return np.multiply(U, V)
                else:
                    num = np.multiply(
<<<<<<< HEAD
                        np.exp(np.multiply(-self.theta, U)) - 1, np.exp(np.multiply(-self.theta, V)) - 1)
=======
                        np.exp(np.multiply(-self.theta, U)) - 1,
                        np.exp(np.multiply(-self.theta, V)) - 1)
>>>>>>> 82573c77
                    den = np.exp(-self.theta) - 1
                    return -1.0 / self.theta * np.log(1 + num / den)
            return cdf

        elif self.cname == 'gumbel':
            def cdf(U, V):
                if self.theta < 1:
                    raise ValueError("Theta cannot be less than 1 for Gumbel")
                elif self.theta == 1:
                    return np.multiply(U, V)
                else:
                    h = np.power(-np.log(U), self.theta) + np.power(-np.log(V), self.theta)
                    h = -np.power(h, 1.0 / self.theta)
                    cdfs = np.exp(h)
                    return cdfs
            return cdf

        else:
            raise Exception('Unsupported distribution: ' + str(self.cname))

    def get_ppf(self):
        """compute the inverse of conditional CDF C(u|v)^-1
        Args:
            y: value of C(u|v)
            v : given value of v
        """
        if self.cname == 'clayton':
            def ppf(y, v, theta):
                if theta < 0:
                    return v
                else:
                    a = np.power(y, theta / (-1 - theta))
                    b = np.power(v, theta)
                    u = np.power((a + b - 1) / b, -1 / theta)
                    return u
            return ppf
        elif self.cname == 'frank':
            def ppf(y, v, theta):
                if theta < 0:
                    return v
                else:
                    dev = Copula('frank').get_h_function()
<<<<<<< HEAD
                    u= fminbound(dev,eps,1.0,args=(v,theta,y))
=======
                    u = fminbound(dev, eps, 1.0, args=(v, theta, y))
>>>>>>> 82573c77
                    return u
            return ppf
        elif self.cname == 'gumbel':
            def ppf(y, v, theta):
                if theta == 1:
                    return y
                else:
                    dev = Copula('gumbel').get_h_function()
<<<<<<< HEAD
                    u = fminbound(dev,eps,1.0,args=(v,theta,y))
=======
                    u = fminbound(dev, eps, 1.0, args=(v, theta, y))
>>>>>>> 82573c77
                    return u
            return ppf
        else:
            raise Exception('Unsupported distribution: ' + str(self.cname))

    def get_h_function(self):
        """Compute partial derivative C(u|v) of each copula cdf function
        :param theta: single parameter of the Archimedean copula
        :param cname: name of the copula function
        """
        if self.cname == 'clayton':
            def du(u, v, theta, y=0):
                if theta == 0:
                    return v
                else:
                    A = np.power(u, theta)
                    B = np.power(v, -theta) - 1
                    h = 1 + np.multiply(A, B)
                    h = np.power(h, (-1 - theta) / theta)
<<<<<<< HEAD
                    h = h-y
=======
                    h = h - y
>>>>>>> 82573c77
                    return h
            return du

        elif self.cname == 'frank':
            def du(u, v, theta, y=0):
                if theta == 0:
                    return v
                else:

                    def g(theta, z):
                        return -1 + np.exp(-np.dot(theta, z))

                    num = np.multiply(g(u, theta), g(v, theta)) + g(v, theta)
                    den = np.multiply(g(u, theta), g(v, theta)) + g(1, theta)
                    result = num / den
                    result = result - y
                    return result
            return du

        elif self.cname == 'gumbel':
            def du(u, v, theta, y=0):
                if theta == 1:
                    return v
                else:
                    t1 = np.power(-np.log(u), theta)
                    t2 = np.power(-np.log(v), theta)
                    p1 = np.exp(-np.power((t1 + t2), 1.0 / theta))
                    p2 = np.power(t1 + t2, -1 + 1.0 / theta)
                    p3 = np.power(-np.log(u), theta - 1)
                    result = np.divide(np.multiply(np.multiply(p1, p2), p3), u)
                    result = result - y
                    return result
            return du
        else:
            raise Exception('Unsupported distribution: ' + str(self.cname))

    @staticmethod
    def tau_to_theta(cname, tau):
        if cname == 'clayton':
            if tau == 1:
                theta = 10000
            else:
<<<<<<< HEAD
                theta = 2*tau/(1-tau)
=======
                theta = 2 * tau / (1 - tau)
>>>>>>> 82573c77

        elif cname == 'frank':
            theta = -fmin(Copula._frank_help, -5, args=(tau,), disp=False)[0]

        elif cname == 'gumbel':
            if tau == 1:
                theta = 10000
            else:
<<<<<<< HEAD
                theta = 1/(1-tau)
        return theta

    @staticmethod
    def sampling(cname,tau,n_sample):
        """sampling from bivariate copula given tau
        v~U[0,1],v~C^-1(u|v)
        """
        eps = np.finfo(np.float32).eps
        if tau>1 or tau<-1:
            raise ValueError("The range for correlation measure is [-1,1].")
        v = np.random.uniform(0,1,n_sample)
        c = np.random.uniform(0,1,n_sample)
        cop = Copula(cname)
        theta = Copula.tau_to_theta(cname,tau)
        print(theta)
        ppf = cop.get_ppf()
        if cname == 'clayton':
            u = ppf(c,v,theta)
        elif cname == 'frank':
            u = np.empty([1,n_sample])
            for i in range(len(v)):
                u[0,i] = ppf(c[i],v[i],theta)
            print(u)
        elif cname == 'gumbel':
            u = np.empty([1,n_sample])
            for i in range(len(v)):
                u[0,i] = ppf(c[i],v[i],theta)
            print(u)
        else:
            u = np.random.uniform(0,1,n_sample)
        U = np.column_stack((u.flatten(),v))
=======
                theta = 1 / (1 - tau)
        return theta

    @staticmethod
    def sampling(cname, tau, n_sample):
        """sampling from bivariate copula given tau
        v~U[0,1],v~C^-1(u|v)
        """
        if tau > 1 or tau < -1:
            raise ValueError("The range for correlation measure is [-1,1].")
        v = np.random.uniform(0, 1, n_sample)
        c = np.random.uniform(0, 1, n_sample)
        cop = Copula(cname)
        theta = Copula.tau_to_theta(cname, tau)
        print(theta)
        ppf = cop.get_ppf()
        if cname == 'clayton':
            u = ppf(c, v, theta)
        elif cname == 'frank':
            u = np.empty([1, n_sample])
            for i in range(len(v)):
                u[0, i] = ppf(c[i], v[i], theta)
            print(u)
        elif cname == 'gumbel':
            u = np.empty([1, n_sample])
            for i in range(len(v)):
                u[0, i] = ppf(c[i], v[i], theta)
            print(u)
        else:
            u = np.random.uniform(0, 1, n_sample)
        U = np.column_stack((u.flatten(), v))
>>>>>>> 82573c77
        return U

    @staticmethod
    def compute_empirical(u, v):
        """compute empirical distribution
        """
        z_left, z_right = [], []
        L, R = [], []
        N = len(u)
        base = np.linspace(0.0, 1.0, 50)
        for k in range(len(base)):
            left = sum(np.logical_and(u <= base[k], v <= base[k])) / N
            right = sum(np.logical_and(u >= base[k], v >= base[k])) / N
            if left > 0:
                z_left.append(base[k])
                L.append(left / base[k]**2)
            if right > 0:
                z_right.append(base[k])
                R.append(right / (1 - z_right[k])**2)
        return z_left, L, z_right, R


    @staticmethod
    def select_copula(U, V):
        """Select best copula function based on likelihood
        """
        clayton_c = Copula(U, V, cname='clayton')
        frank_c = Copula(U, V, cname='frank')
        gumbel_c = Copula(U, V, cname='gumbel')
        theta_c = [clayton_c.theta, frank_c.theta, gumbel_c.theta]
        if clayton_c.tau <= 0:
            bestC = 1
            paramC = frank_c.theta
            return bestC, paramC
        z_left, L, z_right, R = Copula.compute_empirical(U, V)
        left_dependence, right_dependence = [], []
        left_dependence.append(
            clayton_c.cdf(z_left, z_left, clayton_c.theta) / np.power(z_left, 2))
        left_dependence.append(frank_c.cdf(z_left, z_left, frank_c.theta) / np.power(z_left, 2))
        left_dependence.append(gumbel_c.cdf(z_left, z_left, gumbel_c.theta) / np.power(z_left, 2))

        def g(c, z):
            return np.divide(1.0 - 2 * np.asarray(z) + c, np.power(1.0 - np.asarray(z), 2))

        right_dependence.append(g(clayton_c.cdf(z_right, z_right, clayton_c.theta), z_right))
        right_dependence.append(g(frank_c.cdf(z_right, z_right, frank_c.theta), z_right))
        right_dependence.append(g(gumbel_c.cdf(z_right, z_right, gumbel_c.theta), z_right))
        # compute L2 distance from empirical distribution
        cost_L = [np.sum((L - l) ** 2) for l in left_dependence]
        cost_R = [np.sum((R - r) ** 2) for r in right_dependence]
        cost_LR = np.add(cost_L, cost_R)
        bestC = np.argmax(cost_LR)
        paramC = theta_c[bestC]
        return bestC, paramC

    # def density_gaussian(self, u):
    #     """Compute density of gaussian copula
    #     """
    #     R = np.linalg.cholesky(self.param)
    #     x = scipy.stats.norm.ppf(u)
    #     z = np.linalg.solve(R, x.T)
    #     log_sqrt_det_rho = np.sum(np.log(np.diag(R)))
    #     y = np.exp(-0.5 * np.sum(np.power(z.T, 2) - np.power(x, 2), axis=1) - log_sqrt_det_rho)
    #     return y

    @staticmethod
    def _frank_help(alpha, tau):
        """compute first order debye function to estimate theta
        """

        def debye(t):
            return t / (np.exp(t) - 1)

        # debye_value = quad(debye, sys.float_info.epsilon, alpha)[0] / alpha
        diff = (1 - tau) / 4.0 - (debye(-alpha) - 1) / alpha
        return np.power(diff, 2)<|MERGE_RESOLUTION|>--- conflicted
+++ resolved
@@ -1,21 +1,13 @@
 import logging
 
 import numpy as np
-<<<<<<< HEAD
-import scipy.stats
-from scipy.optimize import fmin, brentq, fminbound
-=======
 from scipy import stats
 from scipy.optimize import fmin, fminbound
->>>>>>> 82573c77
 
 LOGGER = logging.getLogger(__name__)
 
 eps = np.finfo(np.float32).eps
-<<<<<<< HEAD
-=======
-
->>>>>>> 82573c77
+
 
 class CopulaException(Exception):
     pass
@@ -28,45 +20,12 @@
         """
         self.cname = cname
 
-<<<<<<< HEAD
-    def fit(self,U,V):
-=======
     def fit(self, U, V):
->>>>>>> 82573c77
         """ Fit a copula object.
         """
         self.U = U
         self.V = V
         self.tau = stats.kendalltau(self.U, self.V)[0]
-<<<<<<< HEAD
-        self.theta = Copula.tau_to_theta(self.cname,self.tau)
-
-
-    def get_params(self):
-        return {'tau':self.tau,'theta':self.theta}
-
-    def set_params(self,**kwargs):
-        for key,value in kwargs.items():
-            setattr(self,key,value)
-
-    def get_generator(self):
-        """Return the generator function.
-        """
-        if self.cname == 'clayton':
-            def generator(theta, t):
-                return 1.0/theta*(np.power(t,-theta)-1)
-            return generator
-        elif self.cname == 'frank':
-            def generator(theta, t):
-                a = (np.exp(-theta*t)-1)/(np.exp(-theta)-1)
-                return -np.log(a)
-            return generator
-        elif self.cname == 'gumebl':
-            def generator(theta, t):
-                return np.power(-np.log(t),theta)
-            return generator
-
-=======
         self.theta = Copula.tau_to_theta(self.cname, self.tau)
 
     def get_params(self):
@@ -93,7 +52,6 @@
                 return np.power(-np.log(t), theta)
             return generator
 
->>>>>>> 82573c77
     def get_pdf(self):
         """compute density function for given copula family
         """
@@ -133,11 +91,7 @@
                     return np.multiply(U, V)
                 else:
                     cop = Copula('gumbel').fit(U, V)
-<<<<<<< HEAD
-                    cdf=cop.get_cdf()
-=======
                     cdf = cop.get_cdf()
->>>>>>> 82573c77
                     a = np.power(np.multiply(U, V), -1)
                     tmp = np.power(-np.log(U), self.theta) + np.power(-np.log(V), self.theta)
                     b = np.power(tmp, -2 + 2.0 / self.theta)
@@ -160,14 +114,10 @@
                     return np.multiply(U, V)
                 else:
                     cdfs = [
-<<<<<<< HEAD
-                        np.power(np.power(U[i], -self.theta) + np.power(V[i], -self.theta) - 1, -1.0 / self.theta)
-=======
                         np.power(
                             np.power(U[i], -self.theta) + np.power(V[i], -self.theta) - 1,
                             -1.0 / self.theta
                         )
->>>>>>> 82573c77
                         if U[i] > 0 else 0 for i in range(len(U))
                     ]
                     return [max(x, 0) for x in cdfs]
@@ -181,12 +131,8 @@
                     return np.multiply(U, V)
                 else:
                     num = np.multiply(
-<<<<<<< HEAD
-                        np.exp(np.multiply(-self.theta, U)) - 1, np.exp(np.multiply(-self.theta, V)) - 1)
-=======
                         np.exp(np.multiply(-self.theta, U)) - 1,
                         np.exp(np.multiply(-self.theta, V)) - 1)
->>>>>>> 82573c77
                     den = np.exp(-self.theta) - 1
                     return -1.0 / self.theta * np.log(1 + num / den)
             return cdf
@@ -229,11 +175,7 @@
                     return v
                 else:
                     dev = Copula('frank').get_h_function()
-<<<<<<< HEAD
-                    u= fminbound(dev,eps,1.0,args=(v,theta,y))
-=======
                     u = fminbound(dev, eps, 1.0, args=(v, theta, y))
->>>>>>> 82573c77
                     return u
             return ppf
         elif self.cname == 'gumbel':
@@ -242,11 +184,7 @@
                     return y
                 else:
                     dev = Copula('gumbel').get_h_function()
-<<<<<<< HEAD
-                    u = fminbound(dev,eps,1.0,args=(v,theta,y))
-=======
                     u = fminbound(dev, eps, 1.0, args=(v, theta, y))
->>>>>>> 82573c77
                     return u
             return ppf
         else:
@@ -266,11 +204,7 @@
                     B = np.power(v, -theta) - 1
                     h = 1 + np.multiply(A, B)
                     h = np.power(h, (-1 - theta) / theta)
-<<<<<<< HEAD
-                    h = h-y
-=======
                     h = h - y
->>>>>>> 82573c77
                     return h
             return du
 
@@ -313,11 +247,7 @@
             if tau == 1:
                 theta = 10000
             else:
-<<<<<<< HEAD
-                theta = 2*tau/(1-tau)
-=======
                 theta = 2 * tau / (1 - tau)
->>>>>>> 82573c77
 
         elif cname == 'frank':
             theta = -fmin(Copula._frank_help, -5, args=(tau,), disp=False)[0]
@@ -326,40 +256,6 @@
             if tau == 1:
                 theta = 10000
             else:
-<<<<<<< HEAD
-                theta = 1/(1-tau)
-        return theta
-
-    @staticmethod
-    def sampling(cname,tau,n_sample):
-        """sampling from bivariate copula given tau
-        v~U[0,1],v~C^-1(u|v)
-        """
-        eps = np.finfo(np.float32).eps
-        if tau>1 or tau<-1:
-            raise ValueError("The range for correlation measure is [-1,1].")
-        v = np.random.uniform(0,1,n_sample)
-        c = np.random.uniform(0,1,n_sample)
-        cop = Copula(cname)
-        theta = Copula.tau_to_theta(cname,tau)
-        print(theta)
-        ppf = cop.get_ppf()
-        if cname == 'clayton':
-            u = ppf(c,v,theta)
-        elif cname == 'frank':
-            u = np.empty([1,n_sample])
-            for i in range(len(v)):
-                u[0,i] = ppf(c[i],v[i],theta)
-            print(u)
-        elif cname == 'gumbel':
-            u = np.empty([1,n_sample])
-            for i in range(len(v)):
-                u[0,i] = ppf(c[i],v[i],theta)
-            print(u)
-        else:
-            u = np.random.uniform(0,1,n_sample)
-        U = np.column_stack((u.flatten(),v))
-=======
                 theta = 1 / (1 - tau)
         return theta
 
@@ -391,7 +287,6 @@
         else:
             u = np.random.uniform(0, 1, n_sample)
         U = np.column_stack((u.flatten(), v))
->>>>>>> 82573c77
         return U
 
     @staticmethod
@@ -413,7 +308,6 @@
                 R.append(right / (1 - z_right[k])**2)
         return z_left, L, z_right, R
 
-
     @staticmethod
     def select_copula(U, V):
         """Select best copula function based on likelihood
