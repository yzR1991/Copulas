import logging

import numpy as np
import scipy

from copulas.bivariate.base import Bivariate, CopulaTypes
from copulas.utils import EPSILON

LOGGER = logging.getLogger(__name__)


class Tree(object):
    """Helper class to instantiate a single tree in the vine model
    """

    def __init__(self, index, n_nodes, tau_matrix, previous_tree):
        """Initialize tree object

        Args:
            :param index: index of the tree
            :param n_nodes: number of nodes in the tree
            :tau_matrix: kendall's tau matrix of the data
            :previous_tree: tree object of previous level
            :type index: int
            :type n_nodes: int
            :type tau_matrix: np.ndarray of size n_nodes*n_nodes
        """
        self.level = index + 1
        self.previous_tree = previous_tree
        self.n_nodes = n_nodes
        self.edges = []
        self.tau_matrix = tau_matrix
        if self.level == 1:
            self.u_matrix = previous_tree
            self._build_first_tree()
        else:
            self._build_kth_tree()
        self.prepare_next_tree()

    def _check_contraint(self, edge1, edge2):
        """Check if two edges satisfy vine constraint

        Args:
            :param edge1: edge object representing edge1
            :param edge2: edge object representing edge2
            :type edge1: Edge object
            :type edge2: Edge object

        Returns:
            Boolean True if the two edges satisfy vine constraints
        """
        full_node = set([edge1.L, edge1.R, edge2.L, edge2.R])
        full_node.update(edge1.D)
        full_node.update(edge2.D)
        return len(full_node) == (self.level + 1)

    def _get_constraints(self):
        """Get neighboring edges for each edge in the edges"""
        num_edges = len(self.edges)
        for k in range(num_edges):
            for i in range(num_edges):
                # add to constriants if i shared an edge with k
                if k != i:
                    if self.edges[k].is_adjacent(self.edges[i]):
                        self.edges[k].neighbors.append(i)

    def _sort_tau_by_y(self, y):
        """Sort tau matrix by dependece with variable y

        Args:
            :param y: index of variable of intrest
            :type y: int
        """
        # first column is the variable of interest
        np.fill_diagonal(self.tau_matrix, np.NaN)
        tau_y = self.tau_matrix[:, y]
        temp = np.empty([self.n_nodes, 3])
        temp[:, 0] = np.arange(self.n_nodes)
        temp[:, 1] = tau_y
        temp[:, 2] = abs(tau_y)
        temp[np.isnan(temp)] = -10
        tau_sorted = temp[temp[:, 2].argsort()[::-1]]
        return tau_sorted

    def get_tau_matrix(self):
        """Get tau matrix for adjacent pairs

        Returns:
            :param tau: tau matrix for the current tree
            :type tau: np.ndarray
        """
        num_edges = len(self.edges)
        tau = np.empty([num_edges, num_edges])
        for i in range(num_edges):
            edge = self.edges[i]
            for j in edge.neighbors:
                if self.level == 1:
                    left_u = self.u_matrix[:, edge.L]
                    right_u = self.u_matrix[:, edge.R]
                else:
                    left_parent, right_parent = edge.parents
                    left_u, right_u = Edge.get_conditional_uni(left_parent, right_parent)
                tau[i, j], pvalue = scipy.stats.kendalltau(left_u, right_u)
        return tau

    def get_adjacent_matrix(self):
        """ Get adjacency matrix

        Returns:
            :param adj: adjacency matrix
            :type adj: np.ndarray
        """
        edges = self.edges
        num_edges = len(edges) + 1
        adj = np.zeros([num_edges, num_edges])
        for k in range(num_edges - 1):
            adj[edges[k].L, edges[k].R] = 1
            adj[edges[k].R, edges[k].L] = 1
        return adj

    def prepare_next_tree(self):
        """Prepare conditional U matrix for next tree
        """
        num_edges = len(self.edges)
        for k in range(num_edges):
            edge = self.edges[k]
            copula_name = CopulaTypes(edge.name)
            copula_theta = edge.theta
            if self.level == 1:
                left_u = self.u_matrix[:, edge.L]
                right_u = self.u_matrix[:, edge.R]
            else:
                left_parent, right_parent = edge.parents
                left_u, right_u = Edge.get_conditional_uni(left_parent, right_parent)
            # compute conditional cdfs C(i|j) = dC(i,j)/duj and dC(i,j)/du
<<<<<<< HEAD
            left_u = [x for x in left_u if x is not None]
            right_u = [x for x in right_u if x is not None]
            cop = Copula(copula_name)
            cop.fit(left_u, right_u)
            derivative = cop.get_h_function()
            left_given_right = derivative(left_u, right_u, copula_theta)
            right_given_left = derivative(right_u, left_u, copula_theta)
            # correction of 0 or 1
            left_given_right[left_given_right == 0] =\
                right_given_left[right_given_left == 0] = eps
            left_given_right[left_given_right == 1] =\
                right_given_left[right_given_left == 1] = 1 - eps
            edge.U = [left_given_right, right_given_left]
=======
            U1 = [x for x in U1 if x is not None]
            U2 = [x for x in U2 if x is not None]
            c1 = Bivariate(copula_name)
            c1.fit(U1, U2)
            derivative = c1.get_h_function()
            U1_given_U2 = derivative(U2, U1, copula_theta)
            U2_given_U1 = derivative(U1, U2, copula_theta)
            # correction of 0 or 1
            U1_given_U2[U1_given_U2 == 0] = U2_given_U1[U2_given_U1 == 0] = EPSILON
            U1_given_U2[U1_given_U2 == 1] = U2_given_U1[U2_given_U1 == 1] = 1 - EPSILON
            edge.U = [U1_given_U2, U2_given_U1]
>>>>>>> 1dc591f9

    def get_likelihood(self, uni_matrix):
        """Compute likelihood of the tree given an U matrix

        Args:
            :param uni_matrix: univariate matrix to evaluate likelihood on
            :type uni_matrix: a np.ndarray

        Returns:
            param value: likelihood value of the current tree
            param new_uni_matrix: next level onditional univariate matrix
            type value: float or int
            type new_uni_matrix: np.ndarray
        """
<<<<<<< HEAD
        uni_dim = uni_matrix.shape[1]
        num_edge = len(self.edges)
        values = np.zeros([1, num_edge])
        new_uni_matrix = np.empty([uni_dim, uni_dim])
        for i in range(num_edge):
            edge = self.edges[i]
            value, left_u, right_u =\
                edge.get_likelihood(uni_matrix)
            new_uni_matrix[edge.L, edge.R] = left_u
            new_uni_matrix[edge.R, edge.L] = right_u
            values[0, i] = np.log(value)
        return np.sum(values), new_uni_matrix
=======
        edges = self.edges
        values = np.zeros([1, len(edges)])
        for i in range(len(edges)):
            edge = edges[i]
            cname = CopulaTypes(edge.name)
            v1, v2 = edge.L, edge.R
            copula_theta = edge.theta
            if self.level == 1:
                U1 = np.array([uni_matrix[v1]])
                U2 = np.array([uni_matrix[v2]])
            else:
                previous_tree = self.previous_tree.edges
                left_parent, right_parent = edge.parent
                U1 = previous_tree[left_parent].U[0]
                U2 = previous_tree[right_parent].U[0]
            cop = Bivariate(cname)
            cop.fit(U1, U2)
            values[0, i] = cop.pdf()(U1, U2)
            U1_given_U2 = cop.get_h_function()(U2, U1, copula_theta)
            # U2givenU1 = derivative(U1, U2, copula_theta)
            edge.U = U1_given_U2
            value = np.sum(np.log(values))
        return value
>>>>>>> 1dc591f9

    def __str__(self):
        template = 'L:{} R:{} D:{}'
        return '\n'.join([template.format(edge.L, edge.R, edge.D)
                          for edge in self.edges])


class CenterTree(Tree):
    """Helper Class for instantiate a Center Vine"""

    def _build_first_tree(self):
        """build first level tree"""
<<<<<<< HEAD
        tau_sorted = self._sort_tau_by_y(0)
        for itr in range(self.n_nodes - 1):
            ind = int(tau_sorted[itr, 0])
            name, theta = Copula.select_copula(self.u_matrix[:, 0],
                                               self.u_matrix[:, ind])
            new_edge = Edge(0, ind, name, theta)
            new_edge.tau = self.tau_matrix[0, ind]
=======
        # first column is the variable of interest
        np.fill_diagonal(self.tau_matrix, np.NaN)
        tau_y = self.tau_matrix[:, 0]
        temp = np.empty([self.n_nodes, 3])
        temp[:, 0] = np.arange(self.n_nodes)
        temp[:, 1] = tau_y
        temp[:, 2] = abs(tau_y)
        temp[np.isnan(temp)] = -10
        tau_sorted = temp[temp[:, 2].argsort()[::-1]]
        for itr in range(1, self.n_nodes):
            ind = tau_sorted[itr, 0]
            name, theta = Bivariate.select_copula(self.u_matrix[:, 0], self.u_matrix[:, ind])
            new_edge = Edge(itr, 0, ind, self.tau_matrix[0, ind], name, theta)
            new_edge.parent.append(0)
            new_edge.parent.append(ind)
>>>>>>> 1dc591f9
            self.edges.append(new_edge)

    def _build_kth_tree(self):
        """build k-th level tree"""
        anchor = self.get_anchor()
        aux_sorted = self._sort_tau_by_y(anchor)
        edges = self.previous_tree.edges
        for itr in range(self.n_nodes - 1):
<<<<<<< HEAD
            right = int(aux_sorted[itr, 0])
            left_parent, right_parent = Edge.sort_edge(edges[anchor], edges[right])
            new_edge = Edge.get_child_edge(left_parent, right_parent)
            new_edge.tau = aux_sorted[itr, 1]
=======
            right = aux_sorted[itr, 0]
            U1, U2 = edges[anchor].U[0], edges[right].U[0]
            name, theta = Bivariate.select_copula(U1, U2)
            [ed1, ed2, ing] = Edge._identify_eds_ing(edges[anchor], edges[right])
            new_edge = Edge(itr, ed1, ed2, tau_sorted[itr, 1], name, theta)
            new_edge.D = ing
            new_edge.parents.append(edges[anchor])
            new_edge.parents.append(edges[right])
            new_edge.parent.append(anchor)
            new_edge.parent.append(right)
>>>>>>> 1dc591f9
            self.edges.append(new_edge)

    def get_anchor(self):
        """find anchor variable with highest sum of dependence with the rest"""
        temp = np.empty([self.n_nodes, 2])
        temp[:, 0] = np.arange(self.n_nodes, dtype=int)
        temp[:, 1] = np.sum(abs(self.tau_matrix), 1)
        anchor = int(temp[0, 0])
        return anchor


class DirectTree(Tree):
    """Helper Class for instantiate a Direct Vine"""

    def _build_first_tree(self):
        # find the pair of maximum tau
        tau_matrix = self.tau_matrix
        tau_sorted = self._sort_tau_by_y(0)
        left_ind = tau_sorted[0, 0]
        right_ind = tau_sorted[1, 0]
        T1 = np.array([left_ind, 0, right_ind]).astype(int)
        tau_T1 = tau_sorted[:2, 1]
        # replace tau matrix of the selected variables as a negative number
        tau_matrix[:, [T1]] = -10
        for k in range(2, self.n_nodes - 1):
            valL, left = np.max(tau_matrix[T1[0], :]),\
                np.argmax(tau_matrix[T1[0], :])
            valR, right = np.max(tau_matrix[T1[-1], :]),\
                np.argmax(tau_matrix[T1[-1], :])
            if valL > valR:
                # add nodes to the left
                T1 = np.append(int(left), T1)
                tau_T1 = np.append(valL, tau_T1)
                tau_matrix[:, left] = -10
            else:
                # add node to the right
                T1 = np.append(T1, int(right))
                tau_T1 = np.append(tau_T1, valR)
                tau_matrix[:, right] = -10
        for k in range(self.n_nodes - 1):
<<<<<<< HEAD
            name, theta = Copula.select_copula(self.u_matrix[:, T1[k]],
                                               self.u_matrix[:, T1[k + 1]])
            left, right = sorted([T1[k], T1[k + 1]])
            new_edge = Edge(left, right, name, theta)
            new_edge.tau = tau_T1[k]
=======
            name, theta = Bivariate.select_copula(
                self.u_matrix[:, T1[k]], self.u_matrix[:, T1[k + 1]])

            new_edge = Edge(k, T1[k], T1[k + 1], tau_T1[k], name, theta)
            new_edge.parent.append(T1[k])
            new_edge.parent.append(T1[k + 1])
>>>>>>> 1dc591f9
            self.edges.append(new_edge)

    def _build_kth_tree(self):
        edges = self.previous_tree.edges
        for k in range(self.n_nodes - 1):
<<<<<<< HEAD
            left_parent, right_parent = Edge.sort_edge(edges[k], edges[k + 1])
            new_edge = Edge.get_child_edge(left_parent, right_parent)
            new_edge.tau = self.tau_matrix[k, k + 1]
=======
            left_parent = edges[k]
            right_parent = edges[k + 1]
            name, theta = Bivariate.select_copula(left_parent.U[0], right_parent.U[0])
            [ed1, ed2, ing] = Edge._identify_eds_ing(left_parent, right_parent)
            new_edge = Edge(k, ed1, ed2, self.tau_matrix[k, k + 1], name, theta)
            new_edge.D = ing
            new_edge.parent.append(k)
            new_edge.parent.append(k + 1)
>>>>>>> 1dc591f9
            self.edges.append(new_edge)


class RegularTree(Tree):
    """ Helper class for instantiate Regular Vine"""

    def _build_first_tree(self):
        """build the first tree with n-1 variable"""
        # Prim's algorithm
        neg_tau = -1.0 * abs(self.tau_matrix)
        X = set()
        X.add(0)
        itr = 0
        while len(X) != self.n_nodes:
            adj_set = set()
            for x in X:
                for k in range(self.n_nodes):
                    if k not in X and k != x:
                        adj_set.add((x, k))
            # find edge with maximum
            edge = sorted(adj_set, key=lambda e: neg_tau[e[0]][e[1]])[0]
<<<<<<< HEAD
            name, theta = Copula.select_copula(self.u_matrix[:, edge[0]],
                                               self.u_matrix[:, edge[1]])
            left = min(edge[0], edge[1])
            right = max(edge[0], edge[1])
            new_edge = Edge(left, right, name, theta)
            new_edge.tau = self.tau_matrix[edge[0], edge[1]]
=======
            name, theta = Bivariate.select_copula(
                self.u_matrix[:, edge[0]], self.u_matrix[:, edge[1]])

            tau_matrix = self.tau_matrix[edge[0], edge[1]]
            new_edge = Edge(itr, edge[0], edge[1], tau_matrix, name, theta)
            new_edge.parent.append(edge[0])
            new_edge.parent.append(edge[1])
>>>>>>> 1dc591f9
            self.edges.append(new_edge)
            X.add(edge[1])
            itr += 1

    def _build_kth_tree(self):
        """build tree for level k
        """
        neg_tau = -1.0 * abs(self.tau_matrix)
        edges = self.previous_tree.edges
        visited = set([0])
        unvisited = set(range(self.n_nodes))
        itr = 0
        while len(visited) != self.n_nodes:
            adj_set = set()
            for x in visited:
                for k in range(self.n_nodes):
                    if k not in visited and k != x:
                        # check if (x,k) is a valid edge in the vine
                        if self._check_contraint(edges[x], edges[k]):
                            adj_set.add((x, k))
            # find edge with maximum tau
            if len(list(adj_set)) == 0:
                visited.add(list(unvisited)[0])
                continue
<<<<<<< HEAD
            pairs = sorted(adj_set, key=lambda e: neg_tau[e[0]][e[1]])[0]
            left_parent, right_parent = Edge.sort_edge(edges[pairs[0]], edges[pairs[1]])
            new_edge = Edge.get_child_edge(left_parent, right_parent)
            new_edge.tau = self.tau_matrix[pairs[0], pairs[1]]
=======
            edge = sorted(adj_set, key=lambda e: neg_tau[e[0]][e[1]])[0]
            [ed1, ed2, ing] =\
                Edge._identify_eds_ing(edges[edge[0]], edges[edge[1]])
            left_parent, right_parent = edge
            U1, U2 = edges[left_parent].U[0], edges[right_parent].U[0]
            name, theta = Bivariate.select_copula(U1, U2)
            new_edge = Edge(itr, ed1, ed2, self.tau_matrix[edge[0], edge[1]],
                            name, theta)
            new_edge.D = ing
            new_edge.parent.append(edge[0])
            new_edge.parent.append(edge[1])
            new_edge.parents.append(edges[edge[0]])
            new_edge.parents.append(edges[edge[1]])
            # new_edge.likelihood = np.log(cop.pdf(U1,U2,theta))
>>>>>>> 1dc591f9
            self.edges.append(new_edge)
            visited.add(pairs[1])
            unvisited.remove(pairs[1])
            itr += 1


class Edge(object):
    def __init__(self, left, right, copula_name, copula_theta):
        """Initialize an Edge object

        Args:
            :param left: left_node index (smaller)
            :param right: right_node index (larger)
            :param copula_name: name of the fitted copula class
            :param copula_theta: parameters of the fitted copula class

        """
        self.L = left
        self.R = right
        self.D = set()  # dependence_set
        self.parents = None
        self.neighbors = []

        self.name = copula_name
        self.theta = copula_theta
        self.tau = None
        self.U = None
        self.likelihood = None

    @staticmethod
    def _identify_eds_ing(edge1, edge2):
        """Find nodes connecting adjacent edges

        Args:
            :param edge1: edge object representing edge1
            :param edge2: edge object representing edge2
            :type edge1: Edge object
            :type edge2: Edge object
            :return left,right: end node indices of the new edge
            :return depend_set: new dependence set
            :type left, right, ing: int
            :type depend_set: set
        """
        A = set([edge1.L, edge1.R])
        A.update(edge1.D)
        B = set([edge2.L, edge2.R])
        B.update(edge2.D)
        depend_set = A & B
        left, right = sorted(list(A ^ B))
        return left, right, depend_set

    def is_adjacent(self, another_edge):
        """Check if two edges are adjacent

        Args:
            :param another_edge: edge object of another edge
            :type another_edge: edge object

        This function will return true if the two edges are adjacent
        """
        return (self.L == another_edge.L or self.L == another_edge.R or
                self.R == another_edge.L or self.R == another_edge.R)

    @staticmethod
    def sort_edge(edge1, edge2):
        """ sort edge object by end node indices"""
        if edge1.L < edge2.L:
            return edge1, edge2
        elif edge2.L < edge1.L:
            return edge2, edge1
        elif edge1.R < edge2.R:
            return edge1, edge2
        elif edge2.R < edge1.R:
            return edge2, edge1

    @staticmethod
    def get_conditional_uni(left_parent, right_parent):
        """ Identify pair univariate value from parents"""
        left, right, depend_set =\
            Edge._identify_eds_ing(left_parent, right_parent)
        if left_parent.L == left:
            left_u = left_parent.U[0]
        else:
            left_u = left_parent.U[1]
        if right_parent.L == right:
            right_u = right_parent.U[0]
        else:
            right_u = right_parent.U[1]
        return left_u, right_u

    def get_child_edge(left_parent, right_parent):
        """ Construct a child edge from two parent edges """
        [ed1, ed2, depend_set] =\
            Edge._identify_eds_ing(left_parent, right_parent)
        left_u, right_u = Edge.get_conditional_uni(left_parent, right_parent)
        name, theta = Copula.select_copula(left_u, right_u)
        new_edge = Edge(ed1, ed2, name, theta)
        new_edge.D = depend_set
        new_edge.parents = [left_parent, right_parent]
        return new_edge

    def get_likelihood(self, uni_matrix):
        """ Compute likelihood given a U matrix """
<<<<<<< HEAD
        if self.parents is None:
            left_u = uni_matrix[:, self.L]
            right_u = uni_matrix[:, self.R]
        else:
            left_ing = list(self.D - self.parents[0].D)[0]
            right_ing = list(self.D - self.parents[1].D)[0]
            left_u = uni_matrix[self.L, left_ing]
            right_u = uni_matrix[self.R, right_ing]
        cop = Copula(c_map[self.name])
        cop.set_params(theta=self.theta)
        value = np.sum(cop.get_pdf()(left_u, right_u))
        left_given_right = cop.get_h_function()(left_u, right_u, self.theta)
        right_given_left = cop.get_h_function()(right_u, left_u, self.theta)
        return value, left_given_right, right_given_left
=======
        if self.level == 1:
            name, theta = Bivariate.select_copula(U[:, self.L], U[:, self.R])
            cop = Bivariate(name)
            cop.fit(U[:, self.L], U[:, self.R])
            pdf = cop.get_pdf()
            self.likelihood = pdf(U[:, self.L], U[:, self.R])
        else:
            left_parent, right_parent = self.parents
            U1, U2 = left_parent.U[0], right_parent.U[0]
            name, theta = Bivariate.select_copula(U1, U2)
            cop = Bivariate(name)
            cop.fit(U1, U2)
            pdf = cop.get_pdf()
            self.likelihood = pdf(U1, U2)
>>>>>>> 1dc591f9
<|MERGE_RESOLUTION|>--- conflicted
+++ resolved
@@ -124,7 +124,6 @@
         num_edges = len(self.edges)
         for k in range(num_edges):
             edge = self.edges[k]
-            copula_name = CopulaTypes(edge.name)
             copula_theta = edge.theta
             if self.level == 1:
                 left_u = self.u_matrix[:, edge.L]
@@ -133,33 +132,19 @@
                 left_parent, right_parent = edge.parents
                 left_u, right_u = Edge.get_conditional_uni(left_parent, right_parent)
             # compute conditional cdfs C(i|j) = dC(i,j)/duj and dC(i,j)/du
-<<<<<<< HEAD
             left_u = [x for x in left_u if x is not None]
             right_u = [x for x in right_u if x is not None]
-            cop = Copula(copula_name)
+            cop = Bivariate(edge.name)
             cop.fit(left_u, right_u)
             derivative = cop.get_h_function()
             left_given_right = derivative(left_u, right_u, copula_theta)
             right_given_left = derivative(right_u, left_u, copula_theta)
             # correction of 0 or 1
             left_given_right[left_given_right == 0] =\
-                right_given_left[right_given_left == 0] = eps
+                right_given_left[right_given_left == 0] = EPSILON
             left_given_right[left_given_right == 1] =\
-                right_given_left[right_given_left == 1] = 1 - eps
+                right_given_left[right_given_left == 1] = 1 - EPSILON
             edge.U = [left_given_right, right_given_left]
-=======
-            U1 = [x for x in U1 if x is not None]
-            U2 = [x for x in U2 if x is not None]
-            c1 = Bivariate(copula_name)
-            c1.fit(U1, U2)
-            derivative = c1.get_h_function()
-            U1_given_U2 = derivative(U2, U1, copula_theta)
-            U2_given_U1 = derivative(U1, U2, copula_theta)
-            # correction of 0 or 1
-            U1_given_U2[U1_given_U2 == 0] = U2_given_U1[U2_given_U1 == 0] = EPSILON
-            U1_given_U2[U1_given_U2 == 1] = U2_given_U1[U2_given_U1 == 1] = 1 - EPSILON
-            edge.U = [U1_given_U2, U2_given_U1]
->>>>>>> 1dc591f9
 
     def get_likelihood(self, uni_matrix):
         """Compute likelihood of the tree given an U matrix
@@ -174,7 +159,6 @@
             type value: float or int
             type new_uni_matrix: np.ndarray
         """
-<<<<<<< HEAD
         uni_dim = uni_matrix.shape[1]
         num_edge = len(self.edges)
         values = np.zeros([1, num_edge])
@@ -187,35 +171,10 @@
             new_uni_matrix[edge.R, edge.L] = right_u
             values[0, i] = np.log(value)
         return np.sum(values), new_uni_matrix
-=======
-        edges = self.edges
-        values = np.zeros([1, len(edges)])
-        for i in range(len(edges)):
-            edge = edges[i]
-            cname = CopulaTypes(edge.name)
-            v1, v2 = edge.L, edge.R
-            copula_theta = edge.theta
-            if self.level == 1:
-                U1 = np.array([uni_matrix[v1]])
-                U2 = np.array([uni_matrix[v2]])
-            else:
-                previous_tree = self.previous_tree.edges
-                left_parent, right_parent = edge.parent
-                U1 = previous_tree[left_parent].U[0]
-                U2 = previous_tree[right_parent].U[0]
-            cop = Bivariate(cname)
-            cop.fit(U1, U2)
-            values[0, i] = cop.pdf()(U1, U2)
-            U1_given_U2 = cop.get_h_function()(U2, U1, copula_theta)
-            # U2givenU1 = derivative(U1, U2, copula_theta)
-            edge.U = U1_given_U2
-            value = np.sum(np.log(values))
-        return value
->>>>>>> 1dc591f9
 
     def __str__(self):
-        template = 'L:{} R:{} D:{}'
-        return '\n'.join([template.format(edge.L, edge.R, edge.D)
+        template = 'L:{} R:{} D:{} Copula:{} Theta:{}'
+        return '\n'.join([template.format(edge.L, edge.R, edge.D, edge.name, edge.theta)
                           for edge in self.edges])
 
 
@@ -224,31 +183,13 @@
 
     def _build_first_tree(self):
         """build first level tree"""
-<<<<<<< HEAD
         tau_sorted = self._sort_tau_by_y(0)
         for itr in range(self.n_nodes - 1):
             ind = int(tau_sorted[itr, 0])
-            name, theta = Copula.select_copula(self.u_matrix[:, 0],
-                                               self.u_matrix[:, ind])
+            name, theta = Bivariate.select_copula(self.u_matrix[:, 0],
+                                                  self.u_matrix[:, ind])
             new_edge = Edge(0, ind, name, theta)
             new_edge.tau = self.tau_matrix[0, ind]
-=======
-        # first column is the variable of interest
-        np.fill_diagonal(self.tau_matrix, np.NaN)
-        tau_y = self.tau_matrix[:, 0]
-        temp = np.empty([self.n_nodes, 3])
-        temp[:, 0] = np.arange(self.n_nodes)
-        temp[:, 1] = tau_y
-        temp[:, 2] = abs(tau_y)
-        temp[np.isnan(temp)] = -10
-        tau_sorted = temp[temp[:, 2].argsort()[::-1]]
-        for itr in range(1, self.n_nodes):
-            ind = tau_sorted[itr, 0]
-            name, theta = Bivariate.select_copula(self.u_matrix[:, 0], self.u_matrix[:, ind])
-            new_edge = Edge(itr, 0, ind, self.tau_matrix[0, ind], name, theta)
-            new_edge.parent.append(0)
-            new_edge.parent.append(ind)
->>>>>>> 1dc591f9
             self.edges.append(new_edge)
 
     def _build_kth_tree(self):
@@ -257,23 +198,10 @@
         aux_sorted = self._sort_tau_by_y(anchor)
         edges = self.previous_tree.edges
         for itr in range(self.n_nodes - 1):
-<<<<<<< HEAD
             right = int(aux_sorted[itr, 0])
             left_parent, right_parent = Edge.sort_edge(edges[anchor], edges[right])
             new_edge = Edge.get_child_edge(left_parent, right_parent)
             new_edge.tau = aux_sorted[itr, 1]
-=======
-            right = aux_sorted[itr, 0]
-            U1, U2 = edges[anchor].U[0], edges[right].U[0]
-            name, theta = Bivariate.select_copula(U1, U2)
-            [ed1, ed2, ing] = Edge._identify_eds_ing(edges[anchor], edges[right])
-            new_edge = Edge(itr, ed1, ed2, tau_sorted[itr, 1], name, theta)
-            new_edge.D = ing
-            new_edge.parents.append(edges[anchor])
-            new_edge.parents.append(edges[right])
-            new_edge.parent.append(anchor)
-            new_edge.parent.append(right)
->>>>>>> 1dc591f9
             self.edges.append(new_edge)
 
     def get_anchor(self):
@@ -314,39 +242,19 @@
                 tau_T1 = np.append(tau_T1, valR)
                 tau_matrix[:, right] = -10
         for k in range(self.n_nodes - 1):
-<<<<<<< HEAD
-            name, theta = Copula.select_copula(self.u_matrix[:, T1[k]],
-                                               self.u_matrix[:, T1[k + 1]])
+            name, theta = Bivariate.select_copula(self.u_matrix[:, T1[k]],
+                                                  self.u_matrix[:, T1[k + 1]])
             left, right = sorted([T1[k], T1[k + 1]])
             new_edge = Edge(left, right, name, theta)
             new_edge.tau = tau_T1[k]
-=======
-            name, theta = Bivariate.select_copula(
-                self.u_matrix[:, T1[k]], self.u_matrix[:, T1[k + 1]])
-
-            new_edge = Edge(k, T1[k], T1[k + 1], tau_T1[k], name, theta)
-            new_edge.parent.append(T1[k])
-            new_edge.parent.append(T1[k + 1])
->>>>>>> 1dc591f9
             self.edges.append(new_edge)
 
     def _build_kth_tree(self):
         edges = self.previous_tree.edges
         for k in range(self.n_nodes - 1):
-<<<<<<< HEAD
             left_parent, right_parent = Edge.sort_edge(edges[k], edges[k + 1])
             new_edge = Edge.get_child_edge(left_parent, right_parent)
             new_edge.tau = self.tau_matrix[k, k + 1]
-=======
-            left_parent = edges[k]
-            right_parent = edges[k + 1]
-            name, theta = Bivariate.select_copula(left_parent.U[0], right_parent.U[0])
-            [ed1, ed2, ing] = Edge._identify_eds_ing(left_parent, right_parent)
-            new_edge = Edge(k, ed1, ed2, self.tau_matrix[k, k + 1], name, theta)
-            new_edge.D = ing
-            new_edge.parent.append(k)
-            new_edge.parent.append(k + 1)
->>>>>>> 1dc591f9
             self.edges.append(new_edge)
 
 
@@ -368,22 +276,12 @@
                         adj_set.add((x, k))
             # find edge with maximum
             edge = sorted(adj_set, key=lambda e: neg_tau[e[0]][e[1]])[0]
-<<<<<<< HEAD
-            name, theta = Copula.select_copula(self.u_matrix[:, edge[0]],
+            name, theta = Bivariate.select_copula(self.u_matrix[:, edge[0]],
                                                self.u_matrix[:, edge[1]])
             left = min(edge[0], edge[1])
             right = max(edge[0], edge[1])
             new_edge = Edge(left, right, name, theta)
             new_edge.tau = self.tau_matrix[edge[0], edge[1]]
-=======
-            name, theta = Bivariate.select_copula(
-                self.u_matrix[:, edge[0]], self.u_matrix[:, edge[1]])
-
-            tau_matrix = self.tau_matrix[edge[0], edge[1]]
-            new_edge = Edge(itr, edge[0], edge[1], tau_matrix, name, theta)
-            new_edge.parent.append(edge[0])
-            new_edge.parent.append(edge[1])
->>>>>>> 1dc591f9
             self.edges.append(new_edge)
             X.add(edge[1])
             itr += 1
@@ -408,27 +306,10 @@
             if len(list(adj_set)) == 0:
                 visited.add(list(unvisited)[0])
                 continue
-<<<<<<< HEAD
             pairs = sorted(adj_set, key=lambda e: neg_tau[e[0]][e[1]])[0]
             left_parent, right_parent = Edge.sort_edge(edges[pairs[0]], edges[pairs[1]])
             new_edge = Edge.get_child_edge(left_parent, right_parent)
             new_edge.tau = self.tau_matrix[pairs[0], pairs[1]]
-=======
-            edge = sorted(adj_set, key=lambda e: neg_tau[e[0]][e[1]])[0]
-            [ed1, ed2, ing] =\
-                Edge._identify_eds_ing(edges[edge[0]], edges[edge[1]])
-            left_parent, right_parent = edge
-            U1, U2 = edges[left_parent].U[0], edges[right_parent].U[0]
-            name, theta = Bivariate.select_copula(U1, U2)
-            new_edge = Edge(itr, ed1, ed2, self.tau_matrix[edge[0], edge[1]],
-                            name, theta)
-            new_edge.D = ing
-            new_edge.parent.append(edge[0])
-            new_edge.parent.append(edge[1])
-            new_edge.parents.append(edges[edge[0]])
-            new_edge.parents.append(edges[edge[1]])
-            # new_edge.likelihood = np.log(cop.pdf(U1,U2,theta))
->>>>>>> 1dc591f9
             self.edges.append(new_edge)
             visited.add(pairs[1])
             unvisited.remove(pairs[1])
@@ -524,7 +405,7 @@
         [ed1, ed2, depend_set] =\
             Edge._identify_eds_ing(left_parent, right_parent)
         left_u, right_u = Edge.get_conditional_uni(left_parent, right_parent)
-        name, theta = Copula.select_copula(left_u, right_u)
+        name, theta = Bivariate.select_copula(left_u, right_u)
         new_edge = Edge(ed1, ed2, name, theta)
         new_edge.D = depend_set
         new_edge.parents = [left_parent, right_parent]
@@ -532,7 +413,6 @@
 
     def get_likelihood(self, uni_matrix):
         """ Compute likelihood given a U matrix """
-<<<<<<< HEAD
         if self.parents is None:
             left_u = uni_matrix[:, self.L]
             right_u = uni_matrix[:, self.R]
@@ -541,25 +421,9 @@
             right_ing = list(self.D - self.parents[1].D)[0]
             left_u = uni_matrix[self.L, left_ing]
             right_u = uni_matrix[self.R, right_ing]
-        cop = Copula(c_map[self.name])
+        cop = Bivariate(self.name)
         cop.set_params(theta=self.theta)
         value = np.sum(cop.get_pdf()(left_u, right_u))
         left_given_right = cop.get_h_function()(left_u, right_u, self.theta)
         right_given_left = cop.get_h_function()(right_u, left_u, self.theta)
-        return value, left_given_right, right_given_left
-=======
-        if self.level == 1:
-            name, theta = Bivariate.select_copula(U[:, self.L], U[:, self.R])
-            cop = Bivariate(name)
-            cop.fit(U[:, self.L], U[:, self.R])
-            pdf = cop.get_pdf()
-            self.likelihood = pdf(U[:, self.L], U[:, self.R])
-        else:
-            left_parent, right_parent = self.parents
-            U1, U2 = left_parent.U[0], right_parent.U[0]
-            name, theta = Bivariate.select_copula(U1, U2)
-            cop = Bivariate(name)
-            cop.fit(U1, U2)
-            pdf = cop.get_pdf()
-            self.likelihood = pdf(U1, U2)
->>>>>>> 1dc591f9
+        return value, left_given_right, right_given_left