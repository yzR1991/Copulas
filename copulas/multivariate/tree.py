--- conflicted
+++ resolved
@@ -132,22 +132,12 @@
                 left_parent, right_parent = edge.parents
                 left_u, right_u = Edge.get_conditional_uni(left_parent, right_parent)
             # compute conditional cdfs C(i|j) = dC(i,j)/duj and dC(i,j)/du
-<<<<<<< HEAD
-            U1 = [x for x in U1 if x is not None]
-            U2 = [x for x in U2 if x is not None]
-            c1 = Bivariate(copula_name)
-            c1.fit(U1, U2)
-            U1_given_U2 = c1.partial_derivative(U2, U1, copula_theta)
-            U2_given_U1 = c1.partial_derivative(U1, U2, copula_theta)
-=======
             left_u = [x for x in left_u if x is not None]
             right_u = [x for x in right_u if x is not None]
-            cop = Bivariate(edge.name)
-            cop.fit(left_u, right_u)
-            derivative = cop.get_h_function()
-            left_given_right = derivative(left_u, right_u, copula_theta)
-            right_given_left = derivative(right_u, left_u, copula_theta)
->>>>>>> 17cca9f8
+            copula = Bivariate(edge.name)
+            copula.fit(left_u, right_u)
+            left_given_right = copula.partial_derivative(left_u, right_u, copula_theta)
+            right_given_left = copula.partial_derivative(right_u, left_u, copula_theta)
             # correction of 0 or 1
             left_given_right[left_given_right == 0] = EPSILON
             right_given_left[right_given_left == 0] = EPSILON
