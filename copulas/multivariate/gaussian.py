import logging

import numpy as np
import pandas as pd
import scipy.integrate as integrate
import scipy.stats as st

from copulas.multivariate.base import Multivariate
from copulas.univariate.gaussian import GaussianUnivariate

LOGGER = logging.getLogger(__name__)


class GaussianMultivariate(Multivariate):
    """ Class for a gaussian copula model """

    def __init__(self):
        super().__init__()
        self.distribs = {}
        self.cov_matrix = None
        self.data = None
        self.means = None
        self.pdf = None
        self.cdf = None
        self.ppf = None

    def __str__(self):
        distribs = [
            '\n{}\n==============\n{}'.format(key, value)
            for key, value in self.distribs.items()
        ]

        details = (
            '\n\nCopula Distribution:\n{}'
            '\n\nCovariance matrix:\n{}'
            '\n\nMeans:\n{}'.format(self.distribution, self.cov_matrix, self.means)
        )
        return '\n'.join(distribs) + details

    def fit(self, data, distrib_map=None):
        LOGGER.debug('Fitting Gaussian Copula')
        keys = data.keys()

        # create distributions based on user input
        if distrib_map is not None:
            for key in distrib_map:
                # this isn't fully working yet
                self.distribs[key] = distrib_map[key](data[key])

        else:
            for key in keys:
                self.distribs[key] = GaussianUnivariate()
                self.distribs[key].fit(data[key])

        self.cov_matrix, self.means, self.distribution = self._get_parameters(data)
        self.pdf = st.multivariate_normal.pdf

    def _get_parameters(self, data):
        result = data.copy()

        for column in result.keys():
            X = result[column]
            distrib = self.distribs[column]

            # get original distrib's cdf of the column
            cdf = distrib.cumulative_density(X)

            # get inverse cdf using standard normal
            result[column] = st.norm.ppf(cdf)

        # remove any rows that have infinite values
        result = result[(result != np.inf).all(axis=1)]

        means = list(result.mean(axis=0))
        cov = result.cov()

        return (cov.values, means, result)

    def get_pdf(self, X):
        # make cov positive semi-definite
        cov = self.cov_matrix * np.identity(3)
        return self.pdf(X, self.means, cov)

    def get_cdf(self, X):
        def func(*args):
            return self.get_pdf([args[i] for i in range(len(args))])

        # TODO: fix lower bounds
        ranges = [[-10000, val] for val in X]

        return integrate.nquad(func, ranges)[0]

    def sample(self, num_rows=1):
        res = {}

        # clean up means
        clean_mean = np.nan_to_num(self.means)
        s = (num_rows,)

        # clean up cavariance matrix
        clean_cov = np.nan_to_num(self.cov_matrix)
        samples = np.random.multivariate_normal(clean_mean, clean_cov, size=s)

        # run through cdf and inverse cdf
        for i, (label, distrib) in enumerate(self.distribs.items()):
            # use standard normal's cdf
            res[label] = st.norm.cdf(samples[:, i])

            # use original distributions inverse cdf
<<<<<<< HEAD
            res[label] = distrib.percent_point(res[label])
        return pd.DataFrame(data=res)
=======
            res[label] = distrib.inverse_cdf(res[label])

        return pd.DataFrame(data=res)

    def to_dict(self):
        distributions = {
            name: distribution.to_dict() for name, distribution in self.distribs.items()
        }

        return {
            'means': self.means,
            'cov_matrix': self.cov_matrix.tolist(),
            'distribs': distributions
        }

    @classmethod
    def from_dict(cls, copula_dict):
        """Set attributes with provided values."""
        instance = cls()
        instance.distribs = {}

        for name, parameters in copula_dict['distribs'].items():
            instance.distribs[name] = GaussianUnivariate.from_dict(parameters)

        instance.cov_matrix = np.array(copula_dict['cov_matrix'])
        instance.means = copula_dict['means']
        return instance
>>>>>>> 825e543f
<|MERGE_RESOLUTION|>--- conflicted
+++ resolved
@@ -107,12 +107,7 @@
             res[label] = st.norm.cdf(samples[:, i])
 
             # use original distributions inverse cdf
-<<<<<<< HEAD
             res[label] = distrib.percent_point(res[label])
-        return pd.DataFrame(data=res)
-=======
-            res[label] = distrib.inverse_cdf(res[label])
-
         return pd.DataFrame(data=res)
 
     def to_dict(self):
@@ -137,5 +132,4 @@
 
         instance.cov_matrix = np.array(copula_dict['cov_matrix'])
         instance.means = copula_dict['means']
-        return instance
->>>>>>> 825e543f
+        return instance