import logging

import numpy as np
import pandas as pd
from scipy.stats import norm

from copulas import random_state
from copulas.univariate.base import Univariate

LOGGER = logging.getLogger(__name__)


class GaussianUnivariate(Univariate):
<<<<<<< HEAD
    """Gaussian univariate model."""
=======
    """Gaussian univariate model"""

    fitted = False
>>>>>>> cb6bdf51

    def __init__(self, *args, **kwargs):
        super().__init__(*args, **kwargs)
        self.name = None
        self.mean = 0
        self.std = 1

    def __str__(self):
        details = [self.name, self.mean, self.std]
        return (
            'Distribution Type: Gaussian\n'
            'Variable name: {}\n'
            'Mean: {}\n'
            'Standard deviation: {}'.format(*details)
        )

    def fit(self, X):
        """Fit the model.

        Arguments:
            X: `np.ndarray` of shape (n, 1).

        Returns:
            None
        """

        if not len(X):
            raise ValueError("Can't fit with an empty dataset.")

        if isinstance(X, (pd.Series, pd.DataFrame)):
            self.name = X.name
        else:
            self.name = None

        self.mean = np.mean(X)
        self.std = np.std(X) or 0.001
        self.fitted = True

    def probability_density(self, X):
        """Compute probability density.

        Arguments:
            X: `np.ndarray` of shape (n, 1).

        Returns:
            np.ndarray
        """
        self.check_fit()
        return norm.pdf(X, loc=self.mean, scale=self.std)

    def cumulative_distribution(self, X):
        """Cumulative distribution function for gaussian distribution.

        Arguments:
            X: `np.ndarray` of shape (n, 1).

        Returns:
            np.ndarray: Cumulative density for X.
        """
        self.check_fit()
        return norm.cdf(X, loc=self.mean, scale=self.std)

    def percent_point(self, U):
        """Given a cumulated distribution value, returns a value in original space.

        Arguments:
            U: `np.ndarray` of shape (n, 1) and values in [0,1]

        Returns:
            `np.ndarray`: Estimated values in original space.
        """
        self.check_fit()
        return norm.ppf(U, loc=self.mean, scale=self.std)

    @random_state
    def sample(self, num_samples=1):
        """Returns new data point based on model.

        Arguments:
            n_samples: `int`

        Returns:
            np.ndarray: Generated samples
        """
        self.check_fit()
        return np.random.normal(self.mean, self.std, num_samples)

    def _fit_params(self):
        return {
            'mean': self.mean,
            'std': self.std,
        }

    @classmethod
    def from_dict(cls, copula_dict):
        """Set attributes with provided values."""
        instance = cls()
        instance.fitted = copula_dict['fitted']

        if instance.fitted:
            instance.mean = copula_dict['mean']
            instance.std = copula_dict['std']

        return instance<|MERGE_RESOLUTION|>--- conflicted
+++ resolved
@@ -11,13 +11,9 @@
 
 
 class GaussianUnivariate(Univariate):
-<<<<<<< HEAD
     """Gaussian univariate model."""
-=======
-    """Gaussian univariate model"""
 
     fitted = False
->>>>>>> cb6bdf51
 
     def __init__(self, *args, **kwargs):
         super().__init__(*args, **kwargs)
