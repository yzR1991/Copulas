from copulas import NotFittedError, get_qualified_name, import_object


class Univariate(object):
    """ Abstract class for representing univariate distributions """

<<<<<<< HEAD
    def __init__(self, random_seed=None):
        self.random_seed = random_seed
=======
    def __init__(self):
        self.fitted = False
>>>>>>> cb6bdf51

    def fit(self, X):
        """Fits the model.

        Arguments:
            X: `np.ndarray` of shape (n, 1).

        Returns:
            None
        """
        raise NotImplementedError

    def probability_density(self, X):
        """Computes probability density.

        Arguments:
            X: `np.ndarray` of shape (n, 1).

        Returns:
            np.ndarray
        """
        raise NotImplementedError

    def pdf(self, X):
        return self.probability_density(X)

    def cumulative_distribution(self, X):
        """Computes cumulative density.

        Arguments:
            X: `np.ndarray` of shape (n, 1).

        Returns:
            np.ndarray: Cumulative density for X.
        """
        raise NotImplementedError

    def cdf(self, X):
        return self.cumulative_distribution(X)

    def percent_point(self, U):
        """Given a cumulative distribution value, returns a value in original space.

        Arguments:
            U: `np.ndarray` of shape (n, 1) and values in [0,1]

        Returns:
            `np.ndarray`: Estimated values in original space.
        """
        raise NotImplementedError

    def ppf(self, U):
        return self.percent_point(U)

    def sample(self, n_samples=1):
        """Returns new data point based on model.

        Argument:
            n_samples: `int`

        Returns:
            np.ndarray: Generated samples
        """
        raise NotImplementedError

    def to_dict(self):
        """Returns parameters to replicate the distribution."""
        result = {
            'type': get_qualified_name(self),
            'fitted': self.fitted
        }

        if not self.fitted:
            return result

        result.update(self._fit_params())
        return result

    def _fit_params(self):
        raise NotImplementedError

    @classmethod
    def from_dict(cls, param_dict):
        """Create new instance from dictionary."""
        distribution_class = import_object(param_dict['type'])
        return distribution_class.from_dict(param_dict)

    def check_fit(self):
        """Assert that the object is fit

        Raises a `NotFittedError` if the model is  not fitted.
        """
        if not self.fitted:
            raise NotFittedError("This model is not fitted.")<|MERGE_RESOLUTION|>--- conflicted
+++ resolved
@@ -4,13 +4,9 @@
 class Univariate(object):
     """ Abstract class for representing univariate distributions """
 
-<<<<<<< HEAD
     def __init__(self, random_seed=None):
         self.random_seed = random_seed
-=======
-    def __init__(self):
         self.fitted = False
->>>>>>> cb6bdf51
 
     def fit(self, X):
         """Fits the model.
