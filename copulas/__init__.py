--- conflicted
+++ resolved
@@ -53,7 +53,6 @@
     return module + '.' + _class
 
 
-<<<<<<< HEAD
 def vectorize(function):
     """Allow a methods that only accepts scalars to work with vectors.
 
@@ -125,7 +124,8 @@
         return function(self, np.array([X]), *args, **kwargs)[0]
 
     decorated.__doc__ = function.__doc__
-=======
+
+
 def check_valid_values(function):
     """Raises an exception if the given values are not supported.
 
@@ -157,5 +157,4 @@
 
         return function(self, X, *args, **kwargs)
 
->>>>>>> 58c8eb19
     return decorated