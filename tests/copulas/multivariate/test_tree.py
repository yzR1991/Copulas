from unittest import TestCase
from unittest.mock import MagicMock, patch

import numpy as np
import pandas as pd

from copulas import EPSILON
from copulas.bivariate import CopulaTypes
from copulas.multivariate.tree import Edge, Tree, TreeTypes
<<<<<<< HEAD
from copulas.univariate.gaussian_kde import GaussianKDE
from tests import compare_nested_dicts
=======
from copulas.univariate.kde import KDEUnivariate
from tests import compare_nested_dicts, compare_nested_iterables, compare_values_epsilon
>>>>>>> 58c8eb19


class TestTree(TestCase):

    def test_to_dict_unfitted_model(self):
        """to_dict returns a simpler dict when Tree is not fitted."""
        # Setup
        instance = Tree(TreeTypes.REGULAR)
        expected_result = {
            'type': 'copulas.multivariate.tree.RegularTree',
            'tree_type': TreeTypes.REGULAR,
            'fitted': False
        }

        # Run
        result = instance.to_dict()

        # Check
        assert result == expected_result

    def test_to_dict_fit_model(self):
        # Setup
        instance = Tree(TreeTypes.REGULAR)
        X = pd.DataFrame(data=[
            [1, 0, 0],
            [0, 1, 0],
            [0, 0, 1]
        ])
        index = 0
        n_nodes = X.shape[1]
        tau_matrix = X.corr(method='kendall').values

        univariates_matrix = np.empty(X.shape)
        for i, column in enumerate(X):
            distribution = GaussianKDE()
            distribution.fit(X[column])
            univariates_matrix[:, i] = distribution.cumulative_distribution(X[column])

        instance.fit(index, n_nodes, tau_matrix, univariates_matrix)
        expected_result = {
            'type': 'copulas.multivariate.tree.RegularTree',
            'fitted': True,
            'level': 1,
            'n_nodes': 3,
            'previous_tree': [
                [0.8230112726144534, 0.3384880496294825, 0.3384880496294825],
                [0.3384880496294825, 0.8230112726144534, 0.3384880496294825],
                [0.3384880496294825, 0.3384880496294825, 0.8230112726144534]
            ],
            'tau_matrix': [
                [1.0, -0.49999999999999994, -0.49999999999999994],
                [-0.49999999999999994, 1.0, -0.49999999999999994],
                [-0.49999999999999994, -0.49999999999999994, 1.0]
            ],
            'tree_type': TreeTypes.REGULAR,
            'edges': [
                {
                    'index': 0,
                    'D': set(),
                    'L': 0,
                    'R': 1,
                    'U': [
                        [0.7969535322648066, 0.6887525261721343, 0.12077958383821545],
                        [0.6887525261721343, 0.7969535322648066, 0.12077958383821545]
                    ],
                    'likelihood': None,
                    'name': CopulaTypes.FRANK,
                    'neighbors': [],
                    'parents': None,
                    'tau': -0.49999999999999994,
                    'theta': -5.736282443655552
                },
                {
                    'index': 1,
                    'D': set(),
                    'L': 1,
                    'R': 2,
                    'U': [
                        [0.12077958383821545, 0.7969535322648066, 0.6887525261721343],
                        [0.12077958383821545, 0.6887525261721343, 0.7969535322648066]
                    ],
                    'likelihood': None,
                    'name': CopulaTypes.FRANK,
                    'neighbors': [],
                    'parents': None,
                    'tau': -0.49999999999999994,
                    'theta': -5.736282443655552
                }
            ],
        }

        # Run
        result = instance.to_dict()

        # Check
        compare_nested_dicts(result, expected_result)

    def test_from_dict_unfitted_model(self):
        # Setup
        params = {
            'tree_type': TreeTypes.REGULAR,
            'fitted': False
        }

        # Run
        result = Tree.from_dict(params)

        # Check
        assert result.tree_type == TreeTypes.REGULAR
        assert result.fitted is False

    def test_serialization_unfitted_model(self):
        # Setup
        instance = Tree(TreeTypes.REGULAR)

        # Run
        result = Tree.from_dict(instance.to_dict())

        # Check
        assert instance.to_dict() == result.to_dict()

    def test_serialization_fit_model(self):
        # Setup
        instance = Tree(TreeTypes.REGULAR)
        X = pd.DataFrame(data=[
            [1, 0, 0],
            [0, 1, 0],
            [0, 0, 1]
        ])
        index = 0
        n_nodes = X.shape[1]
        tau_matrix = X.corr(method='kendall').values

        univariates_matrix = np.empty(X.shape)
        for i, column in enumerate(X):
            distribution = GaussianKDE()
            distribution.fit(X[column])
            univariates_matrix[:, i] = distribution.cumulative_distribution(X[column])

        instance.fit(index, n_nodes, tau_matrix, univariates_matrix)

        # Run
        result = Tree.from_dict(instance.to_dict())

        # Check
        assert result.to_dict() == instance.to_dict()

    @patch('copulas.multivariate.tree.Bivariate', autospec=True)
    def test_prepare_next_tree_first_level(self, bivariate_mock):
        """prepare_next_tree computes the conditional U matrices on its edges."""
        # Setup
        instance = Tree(TreeTypes.REGULAR)
        instance.level = 1
        instance.u_matrix = np.array([
            [0.1, 0.2],
            [0.3, 0.4]
        ])

        edge = MagicMock(spec=Edge)
        edge.L = 0
        edge.R = 1
        edge.name = 'copula_type'
        edge.theta = 'copula_theta'
        instance.edges = [edge]

        copula_mock = bivariate_mock.return_value
        copula_mock.partial_derivative.return_value = np.array([0.0, 0.25, 0.5, 0.75, 1.0])

        expected_univariate = np.array([
            [EPSILON, 0.25, 0.50, 0.75, 1 - EPSILON],
            [EPSILON, 0.25, 0.50, 0.75, 1 - EPSILON]
        ])

        expected_partial_derivative_call_args = [
            ((instance.u_matrix,), {}),
            ((instance.u_matrix[:, np.argsort([1, 0])],), {})
        ]

        # Run
        instance.prepare_next_tree()

        # Check
        compare_nested_iterables(instance.edges[0].U, expected_univariate)

        bivariate_mock.assert_called_once_with('copula_type')

        assert copula_mock.theta == 'copula_theta'
        compare_nested_iterables(
            copula_mock.partial_derivative.call_args_list,
            expected_partial_derivative_call_args
        )

    @patch('copulas.multivariate.tree.Edge.get_conditional_uni')
    @patch('copulas.multivariate.tree.Bivariate', autospec=True)
    def test_prepare_next_tree_regular_level(self, bivariate_mock, conditional_mock):
        """prepare_next_tree computes the conditional U matrices on its edges."""
        # Setup
        instance = Tree(TreeTypes.REGULAR)
        instance.level = 2

        edge = MagicMock(spec=Edge)
        edge.parents = ['first_parent', 'second_parent']
        edge.name = 'copula_type'
        edge.theta = 'copula_theta'
        instance.edges = [edge]

        copula_mock = bivariate_mock.return_value
        copula_mock.partial_derivative.return_value = np.array([0.0, 0.25, 0.5, 0.75, 1.0])

        conditional_mock.return_value = (
            ['left_u_1', 'left_u_2'],
            ['right_u_1', 'right_u_2']
        )

        expected_univariate = np.array([
            [EPSILON, 0.25, 0.50, 0.75, 1 - EPSILON],
            [EPSILON, 0.25, 0.50, 0.75, 1 - EPSILON]
        ])

        conditional_univariates = np.array([
            ['left_u_1', 'right_u_1'],
            ['left_u_2', 'right_u_2']
        ])
        expected_partial_derivative_call_args = [
            ((conditional_univariates,), {}),
            ((conditional_univariates[:, np.argsort([1, 0])],), {})
        ]

        # Run
        instance.prepare_next_tree()

        # Check
        compare_nested_iterables(instance.edges[0].U, expected_univariate)

        bivariate_mock.assert_called_once_with('copula_type')

        conditional_mock.assert_called_once_with('first_parent', 'second_parent')

        assert copula_mock.theta == 'copula_theta'
        compare_nested_iterables(
            copula_mock.partial_derivative.call_args_list,
            expected_partial_derivative_call_args
        )


class TestCenterTree(TestCase):
    def setUp(self):
        self.data = pd.read_csv('data/iris.data.csv')
        self.tau_mat = self.data.corr(method='kendall').values
        self.u_matrix = np.empty(self.data.shape)
        count = 0
        for col in self.data:
            uni = GaussianKDE()
            uni.fit(self.data[col])
            self.u_matrix[:, count] = uni.cumulative_distribution(self.data[col])
            count += 1
        self.tree = Tree(TreeTypes.CENTER)
        self.tree.fit(0, 4, self.tau_mat, self.u_matrix)

    def test_first_tree(self):
        """Assert 0 is the center node on the first tree."""
        assert self.tree.edges[0].L == 0

    def test_first_tree_likelihood(self):
        """Assert first tree likehood is correct."""
        uni_matrix = np.array([[0.1, 0.2, 0.3, 0.4]])

        value, new_u = self.tree.get_likelihood(uni_matrix)

        expected = -0.19988720707143634
        assert abs(value - expected) < 10E-3

    def test_get_constraints(self):
        """Assert get constraint gets correct neighbor nodes."""
        self.tree._get_constraints()

        assert self.tree.edges[0].neighbors == [1, 2]
        assert self.tree.edges[1].neighbors == [0, 2]

    def test_get_tau_matrix(self):
        """Assert none of get tau matrix is NaN."""
        self.tau = self.tree.get_tau_matrix()

        test = np.isnan(self.tau)

        self.assertFalse(test.all())

    def test_second_tree_likelihood(self):
        """Assert second tree likelihood is correct."""
        # Setup
        # Build first tree
        data = pd.read_csv('data/iris.data.csv')
        tau_mat = data.corr(method='kendall').values
        u_matrix = np.empty(data.shape)

        for index, col in enumerate(data):
            uni = KDEUnivariate()
            uni.fit(data[col])
            u_matrix[:, index] = [uni.cumulative_distribution(x) for x in data[col]]

        first_tree = Tree(TreeTypes.CENTER)
        first_tree.fit(0, 4, tau_mat, u_matrix)
        uni_matrix = np.array([[0.1, 0.2, 0.3, 0.4]])
        likelihood_first_tree, conditional_uni_first = first_tree.get_likelihood(uni_matrix)
        tau = first_tree.get_tau_matrix()

        # Build second tree
        second_tree = Tree(TreeTypes.CENTER)
        second_tree.fit(1, 3, tau, first_tree)
        expected_likelihood_second_tree = 0.4888802429313932

        # Run
        likelihood_second_tree, out_u = second_tree.get_likelihood(conditional_uni_first)

        # Check
        assert compare_values_epsilon(likelihood_second_tree, expected_likelihood_second_tree)


class TestRegularTree(TestCase):
    def setUp(self):
        self.data = pd.read_csv('data/iris.data.csv')
        self.tau_mat = self.data.corr(method='kendall').values
        self.u_matrix = np.empty(self.data.shape)
        count = 0
        for col in self.data:
            uni = GaussianKDE()
            uni.fit(self.data[col])
            self.u_matrix[:, count] = uni.cumulative_distribution(self.data[col])
            count += 1
        self.tree = Tree(TreeTypes.REGULAR)
        self.tree.fit(0, 4, self.tau_mat, self.u_matrix)

    def test_first_tree(self):
        """ Assert the construction of first tree is correct
        The first tree should be:
                   1
                0--2--3
        """
        sorted_edges = Edge.sort_edge(self.tree.edges)

        assert sorted_edges[0].L == 0
        assert sorted_edges[0].R == 2
        assert sorted_edges[1].L == 1
        assert sorted_edges[1].R == 2
        assert sorted_edges[2].L == 2
        assert sorted_edges[2].R == 3

    def test_first_tree_likelihood(self):
        """ Assert first tree likehood is correct"""
        uni_matrix = np.array([[0.1, 0.2, 0.3, 0.4]])

        value, new_u = self.tree.get_likelihood(uni_matrix)

        expected = 0.9545348664739628
        assert abs(value - expected) < 10E-3

    def test_get_constraints(self):
        """ Assert get constraint gets correct neighbor nodes"""
        self.tree._get_constraints()

        assert self.tree.edges[0].neighbors == [1, 2]
        assert self.tree.edges[1].neighbors == [0, 2]

    def test_get_tau_matrix(self):
        """ Assert second tree likelihood is correct """
        self.tau = self.tree.get_tau_matrix()

        test = np.isnan(self.tau)

        self.assertFalse(test.all())

    def test_second_tree_likelihood(self):
        """Assert second tree likelihood is correct."""
        tau = self.tree.get_tau_matrix()
        second_tree = Tree(TreeTypes.REGULAR)
        second_tree.fit(1, 3, tau, self.tree)
        uni_matrix = np.array([[0.1, 0.2, 0.3, 0.4]])

        first_value, new_u = self.tree.get_likelihood(uni_matrix)
        second_value, out_u = second_tree.get_likelihood(new_u)

        # assert second_value < 0


class TestDirectTree(TestCase):
    def setUp(self):
        self.data = pd.read_csv('data/iris.data.csv')
        self.tau_mat = self.data.corr(method='kendall').values
        self.u_matrix = np.empty(self.data.shape)
        count = 0
        for col in self.data:
            uni = GaussianKDE()
            uni.fit(self.data[col])
            self.u_matrix[:, count] = uni.cumulative_distribution(self.data[col])
            count += 1
        self.tree = Tree(TreeTypes.DIRECT)
        self.tree.fit(0, 4, self.tau_mat, self.u_matrix)

    def test_first_tree(self):
        """ Assert 0 is the center node"""
        assert self.tree.edges[0].L == 0

    def test_first_tree_likelihood(self):
        """ Assert first tree likehood is correct"""
        uni_matrix = np.array([[0.1, 0.2, 0.3, 0.4]])

        value, new_u = self.tree.get_likelihood(uni_matrix)

        expected = -0.1207611551427385
        assert abs(value - expected) < 10E-3

    def test_get_constraints(self):
        """ Assert get constraint gets correct neighbor nodes"""
        self.tree._get_constraints()

        assert self.tree.edges[0].neighbors == [1]
        assert self.tree.edges[1].neighbors == [0, 2]

    def test_get_tau_matrix_no_edges_empty(self):
        """get_tau_matrix returns an empty array if there are no edges."""
        # Setup
        tree = Tree(TreeTypes.DIRECT)
        tree.edges = []

        # Run
        result = tree.get_tau_matrix()

        # Check
        assert result.shape == (0, 0)

    def test_get_tau_matrix(self):
        """Assert none of get tau matrix is NaN."""
        self.tau = self.tree.get_tau_matrix()

        test = np.isnan(self.tau)

        self.assertFalse(test.all())

    def test_second_tree_likelihood(self):
        """Assert second tree likelihood is correct."""
        tau = self.tree.get_tau_matrix()

        second_tree = Tree(TreeTypes.DIRECT)
        second_tree.fit(1, 3, tau, self.tree)

        uni_matrix = np.array([[0.1, 0.2, 0.3, 0.4]])

        first_value, new_u = self.tree.get_likelihood(uni_matrix)
        second_value, out_u = second_tree.get_likelihood(new_u)

        expected = 0.24428294700258632
        assert abs(second_value - expected) < 10E-3


class TestEdge(TestCase):
    def setUp(self):
        self.e1 = Edge(0, 2, 5, 'clayton', 1.5)
        self.e1.D = [1, 3]
        self.e2 = Edge(1, 3, 4, 'clayton', 1.5)
        self.e2.D = [1, 5]

    def test_identify_eds(self):
        """_identify_eds_ing returns the left, right and dependency for a new edge."""
        # Setup
        first = Edge(None, 2, 5, None, None)
        first.D = {1, 3}

        second = Edge(None, 3, 4, None, None)
        second.D = {1, 5}

        # Please, note that we passed the index, copula_name and copula_theta as None
        # To show they are no going to be used in the scope of this test.

        # left, right and dependence set
        expected_result = (2, 4, set([1, 3, 5]))

        # Run
        result = Edge._identify_eds_ing(first, second)

        # Check
        assert result == expected_result

    def test_identify_eds_empty_dependence(self):
        """_identify_eds_ing don't require edges to have dependence set."""
        # Setup
        first = Edge(None, 0, 1, None, None)
        second = Edge(None, 1, 2, None, None)

        # Please, note that we passed the index, copula_name and copula_theta as None
        # To show they are no going to be used in the scope of this test.

        # left, right and dependence set
        expected_result = (0, 2, {1})

        # Run
        result = Edge._identify_eds_ing(first, second)

        # Check
        assert result == expected_result

    def test_identify_eds_not_adjacent(self):
        """_identify_eds_ing raises a ValueError if the edges are not adjacent."""
        # Setup
        first = Edge(None, 0, 1, None, None)
        second = Edge(None, 2, 3, None, None)

        # Please, note that we passed the index, copula_name and copula_theta as None
        # To show they are no going to be used in the scope of this test.

        # Run / Check
        # As they are not adjacent, we can asure calling _identify_eds_ing will raise a ValueError.
        assert not first.is_adjacent(second)

        with self.assertRaises(ValueError):
            Edge._identify_eds_ing(first, second)

    @patch('copulas.multivariate.tree.Edge._identify_eds_ing')
    def test_get_conditional_uni(self, adjacent_mock):
        """get_conditional_uni return the corresponding univariate adjacent to the parents."""
        # Setup
        left = Edge(None, 1, 2, None, None)
        left.U = np.array([
            ['left_0_0', 'left_0_1'],
            ['left_1_0', 'left_1_1']
        ])

        right = Edge(None, 4, 2, None, None)
        right.U = np.array([
            ['right_0_0', 'right_0_1'],
            ['right_1_0', 'right_1_1']
        ])

        adjacent_mock.return_value = (0, 1, None)
        expected_result = (
            np.array(['left_1_0', 'left_1_1']),
            np.array(['right_1_0', 'right_1_1'])
        )

        # Run
        result = Edge.get_conditional_uni(left, right)

        # Check
        compare_nested_iterables(result, expected_result)

    def test_sort_edge(self):
        """sort_edge sorts Edge objects by left node index, and in case of match by right index."""
        # Setup
        edge_1 = Edge(None, 1, 0, None, None)
        edge_2 = Edge(None, 1, 1, None, None)
        edge_3 = Edge(None, 1, 2, None, None)
        edge_4 = Edge(None, 2, 0, None, None)
        edge_5 = Edge(None, 3, 0, None, None)

        edges = [edge_3, edge_1, edge_5, edge_4, edge_2]
        expected_result = [edge_1, edge_2, edge_3, edge_4, edge_5]

        # Run
        result = Edge.sort_edge(edges)

        # Check
        assert result == expected_result

    def test_to_dict(self):
        """To_dict returns a dictionary with the parameters to recreate an edge."""
        # Setup
        edge = Edge(1, 2, 5, 'clayton', 1.5)
        edge.D = [1, 3]
        expected_result = {
            'index': 1,
            'L': 2,
            'R': 5,
            'name': 'clayton',
            'theta': 1.5,
            'D': [1, 3],
            'U': None,
            'likelihood': None,
            'neighbors': [],
            'parents': None,
            'tau': None
        }

        # Run
        result = edge.to_dict()

        # Check
        assert result == expected_result

    def test_from_dict(self):
        """From_dict sets the dictionary values as instance attributes."""
        # Setup
        parameters = {
            'index': 0,
            'L': 2,
            'R': 5,
            'name': 'clayton',
            'theta': 1.5,
            'D': [1, 3],
            'U': None,
            'likelihood': None,
            'neighbors': [1],
            'parents': None,
            'tau': None
        }

        # Run
        edge = Edge.from_dict(parameters)

        # Check
        assert edge.index == 0
        assert edge.L == 2
        assert edge.R == 5
        assert edge.name == 'clayton'
        assert edge.theta == 1.5
        assert edge.D == [1, 3]
        assert not edge.U
        assert not edge.parents
        assert edge.neighbors == [1]

    def test_valid_serialization(self):
        # Setup
        instance = Edge(0, 2, 5, 'clayton', 1.5)

        # Run
        result = Edge.from_dict(instance.to_dict())

        # Check
        assert instance.to_dict() == result.to_dict()

    @patch('copulas.multivariate.tree.Bivariate', autospec=True)
    def test_get_likelihood_no_parents(self, bivariate_mock):
        """get_likelihood will use current node indices if there are no parents."""
        # Setup
        index = 0
        left = 0
        right = 1
        copula_name = 'copula_name'
        copula_theta = 'copula_theta'
        instance = Edge(index, left, right, copula_name, copula_theta)

        univariates = np.array([
            [0.25, 0.75],
            [0.50, 0.50],
            [0.75, 0.25]
        ]).T

        instance_mock = bivariate_mock.return_value
        instance_mock.probability_density.return_value = [0]
        instance_mock.partial_derivative.return_value = 'partial_derivative'

        expected_partial_derivative_call_args = [
            (
                (np.array([[
                    [0.25, 0.75],
                    [0.50, 0.50],
                ]]),), {}
            ),
            (
                (np.array([[
                    [0.50, 0.50],
                    [0.25, 0.75]
                ]]), ), {}
            )
        ]

        # Run
        result = instance.get_likelihood(univariates)

        # Check
        value, left_given_right, right_given_left = result
        assert value == 0
        assert left_given_right == 'partial_derivative'
        assert right_given_left == 'partial_derivative'

        bivariate_mock.assert_called_once_with('copula_name')

        assert instance_mock.theta == 'copula_theta'
        compare_nested_iterables(
            instance_mock.partial_derivative.call_args_list,
            expected_partial_derivative_call_args
        )

    @patch('copulas.multivariate.tree.Bivariate', autospec=True)
    def test_get_likelihood_with_parents(self, bivariate_mock):
        """If edge has parents, their dependences are used to retrieve univariates."""
        # Setup
        index = None
        left = 0
        right = 1
        copula_name = 'copula_name'
        copula_theta = 'copula_theta'
        instance = Edge(index, left, right, copula_name, copula_theta)
        instance.D = {0, 1, 2, 3}

        parent_1 = MagicMock(spec=Edge)
        parent_1.D = {1, 2, 3}

        parent_2 = MagicMock(spec=Edge)
        parent_2.D = {0, 2, 3}

        univariates = np.array([
            [0.25, 0.75],
            [0.50, 0.50],
            [0.75, 0.25]
        ]).T

        instance_mock = bivariate_mock.return_value
        instance_mock.probability_density.return_value = [0]
        instance_mock.partial_derivative.return_value = 'partial_derivative'

        expected_partial_derivative_call_args = [
            (
                (np.array([[
                    [0.25, 0.75],
                    [0.50, 0.50],
                ]]),), {}
            ),
            (
                (np.array([[
                    [0.50, 0.50],
                    [0.25, 0.75]
                ]]), ), {}
            )
        ]

        # Run
        result = instance.get_likelihood(univariates)

        # Check
        value, left_given_right, right_given_left = result
        assert value == 0
        assert left_given_right == 'partial_derivative'
        assert right_given_left == 'partial_derivative'

        bivariate_mock.assert_called_once_with('copula_name')

        assert instance_mock.theta == 'copula_theta'
        compare_nested_iterables(
            instance_mock.partial_derivative.call_args_list,
            expected_partial_derivative_call_args
        )<|MERGE_RESOLUTION|>--- conflicted
+++ resolved
@@ -7,13 +7,8 @@
 from copulas import EPSILON
 from copulas.bivariate import CopulaTypes
 from copulas.multivariate.tree import Edge, Tree, TreeTypes
-<<<<<<< HEAD
 from copulas.univariate.gaussian_kde import GaussianKDE
-from tests import compare_nested_dicts
-=======
-from copulas.univariate.kde import KDEUnivariate
 from tests import compare_nested_dicts, compare_nested_iterables, compare_values_epsilon
->>>>>>> 58c8eb19
 
 
 class TestTree(TestCase):
@@ -310,7 +305,7 @@
         u_matrix = np.empty(data.shape)
 
         for index, col in enumerate(data):
-            uni = KDEUnivariate()
+            uni = GaussianKDE()
             uni.fit(data[col])
             u_matrix[:, index] = [uni.cumulative_distribution(x) for x in data[col]]
 
