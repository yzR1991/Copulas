--- conflicted
+++ resolved
@@ -155,11 +155,6 @@
     def test_sample(self, random_mock):
         """After fitting, GaussianUnivariate is able to sample new data."""
         # Setup
-<<<<<<< HEAD
-        copula = GaussianUnivariate()
-        column = np.array([-1, 0, 1])
-        copula.fit(column)
-=======
         instance = GaussianUnivariate()
         column = np.array([-1, 0, 1])
         instance.fit(column)
@@ -185,7 +180,6 @@
         instance.fit(X)
 
         expected_result = np.array([5.494746752403546, 3.565907751154284, 4.384144531132039])
->>>>>>> a853cf49
 
         # Run
         result = instance.sample(3)
